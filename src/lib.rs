--- conflicted
+++ resolved
@@ -187,16 +187,10 @@
 /// Prelude for class implementors.
 pub mod class_prelude {
     pub use crate::UsbError;
-<<<<<<< HEAD
     pub use crate::allocator::{UsbAllocator, EndpointConfig, InterfaceNumber, StringIndex};
     pub use crate::bus::UsbBus;
-    pub use crate::descriptor::DescriptorWriter;
+    pub use crate::descriptor::{DescriptorWriter, BosWriter};
     pub use crate::endpoint::{EndpointType, Endpoint, EndpointIn, EndpointOut, EndpointAddress};
-=======
-    pub use crate::bus::{UsbBus, UsbBusAllocator, InterfaceNumber, StringIndex};
-    pub use crate::descriptor::{DescriptorWriter, BosWriter};
-    pub use crate::endpoint::{EndpointType, EndpointIn, EndpointOut, EndpointAddress};
->>>>>>> 5f0633db
     pub use crate::class::{UsbClass, ControlIn, ControlOut};
     pub use crate::control;
 }
